--- conflicted
+++ resolved
@@ -758,12 +758,9 @@
       opts['type'])
   end
 
-<<<<<<< HEAD
-  rule = cfg.configure(opts)
+  local rule = cfg.configure(opts)
   rule.type = opts.type
-=======
-  local rule = cfg.configure(opts)
->>>>>>> b51ce988
+
 
   if not rule then
     rspamd_logger.errx(rspamd_config, 'cannot configure %s for %s',
